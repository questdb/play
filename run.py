#!/usr/bin/env python3

import sys
sys.dont_write_bytecode = True
import subprocess
import os
import tempfile
import shutil
import pathlib
import tarfile
import zipfile
import urllib.request
import urllib.parse
import urllib.error
import atexit
import socket
import time
import json
import platform
import webbrowser
import textwrap
from concurrent.futures import ThreadPoolExecutor

_PIP_DEPS = [
    'certifi',
    'pillow',
    'pyarrow',
    'numpy',
    'pandas',
    'questdb',
    'matplotlib',
    'jupyterlab',
    'requests',
    'psycopg[binary]'
]
_QUESTDB_VERSION = '6.7'
_QUESTDB_URL = (
        f'https://github.com/questdb/questdb/releases/download/{_QUESTDB_VERSION}' +
        f'/questdb-{_QUESTDB_VERSION}-no-jre-bin.tar.gz')


def wait_prompt():
    print('Press Ctrl+C to exit.')
    try:
        while True:
            time.sleep(5)
    except KeyboardInterrupt:
        pass
    print('\nStopping services, deleting temporary files and exiting.')


def avail_port():
    s = socket.socket()
    try:
        s.bind(('', 0))
        return s.getsockname()[1]
    finally:
        s.close()


def ping_retry(
        predicate_task,
        timeout_sec=30,
        every=0.05,
        msg='Timed out retrying',
        backoff_till=5.0,
        lead_sleep=0.1):
    """
    Repeat task every `interval` until it returns a truthy value or times out.
    """
    begin = time.monotonic()
    threshold = begin + timeout_sec
    if lead_sleep:
        time.sleep(lead_sleep)
    while True:
        res = predicate_task()
        if res:
            return res
        elif time.monotonic() < threshold:
            time.sleep(every)
            if backoff_till:
                every = min(backoff_till, every * 1.25)
        else:
            raise TimeoutError(msg)


def download(url, dest_path):
    with urllib.request.urlopen(url) as resp, open(dest_path, 'wb') as dest:
        shutil.copyfileobj(resp, dest)


def first_dir(path):
    return next(path.iterdir())


def install_java(tmpdir):
    print('Downloading and installing Java 11.')
    platform_id = f'{sys.platform}-{platform.machine()}'
    is_windows = sys.platform == 'win32'
    fname = f'{platform_id}.zip' if is_windows else f'{platform_id}.tar.gz'
    url = f'https://dl.questdb.io/play/jre/{fname}'
    download_dir = tmpdir / 'download'
    extraction_dir = tmpdir / 'download' / 'jre'
    extraction_dir.mkdir()
    archive_path = download_dir / fname
    download(url, archive_path)
    if is_windows:
        with zipfile.ZipFile(archive_path) as zip:
            zip.extractall(extraction_dir)
    else:
        with tarfile.open(archive_path) as tar:
            tar.extractall(extraction_dir)
    unpacked_jre_dir = first_dir(extraction_dir)
    if sys.platform == 'darwin':
        unpacked_jre_dir = unpacked_jre_dir / 'Contents' / 'Home'
    shutil.move(unpacked_jre_dir, tmpdir / 'jre')


def tail_log(path, lines=30):
    log = 'No log available.'
    try:
        with open(path, 'r', encoding='utf-8') as log_file:
            log = log_file.readlines()[-lines:]
        log = ''.join(log)
        log = textwrap.indent(log, '    ')
        log = f'Tail of log:\n{log}'
    except:
        pass
    return log


class QuestDB:
    def __init__(self, tmpdir, java_path=None, jar_path=None):
        self.tmpdir = tmpdir
        if sys.platform == 'win32':
            self.java = tmpdir / 'jre' / 'bin' / 'java.exe'
        else:
            if java_path is None:
                self.java = tmpdir / 'jre' / 'bin' / 'java'
            else:
                self.java = java_path
        self.questdb_path = tmpdir / 'questdb'
        self.jar_path = self.questdb_path / 'bin' / 'questdb.jar' if jar_path is None else jar_path
        self.data_path = self.questdb_path / 'data'
        self.log_path = self.data_path / 'log' / 'questdb.log'
        self.proc = None
        self.log_file = None

    def install(self):
        print(f'Downloading QuestDB v.{_QUESTDB_VERSION} from {_QUESTDB_URL!r}.')
        download_dir = self.tmpdir / 'download'
        if not download_dir.is_dir():
            download_dir.mkdir()
        archive_path = download_dir / 'questdb.tar.gz'
        download(_QUESTDB_URL, archive_path)
        print(f'Extracting QuestDB v.{_QUESTDB_VERSION} to {download_dir!r}.')
        with tarfile.open(archive_path) as tar:
            tar.extractall(self.questdb_path)
        questdb_bin_path = self.questdb_path / 'bin'
        # Rename "questdb-6.7-no-jre-bin" or similar to "bin"
        next(self.questdb_path.glob("**/questdb.jar")).parent.rename(questdb_bin_path)
        self.configure()

    def configure(self):
        (self.questdb_path / 'data' / 'log').mkdir(parents=True)
        self.ilp_port = avail_port()
        self.pg_port = avail_port()
        self.http_port = avail_port()
        self.http_min_port = avail_port()
        overrides = {
            'http.bind.to': f'127.0.0.1:{self.http_port}',
            'pg.net.bind.to': f'127.0.0.1:{self.pg_port}',
            'line.tcp.net.bind.to': f'127.0.0.1:{self.ilp_port}',
            'line.udp.bind.to': f'127.0.0.1:{self.ilp_port}',
            'http.min.net.bind.to': f'127.0.0.1:{self.http_min_port}',
        }
        self.override_conf(overrides)

    def override_conf(self, overrides):
        # No conf file extracted from the tarball, so we'll create one.
        # We pluck it out of the .jar and the patch it.
        with zipfile.ZipFile(self.jar_path) as zip:
            conf_lines = zip.read('io/questdb/site/conf/server.conf')
            conf_lines = conf_lines.decode('utf-8').splitlines()
        conf_path = self.questdb_path / 'data' / 'conf' / 'server.conf'
        conf_path.parent.mkdir(parents=True)
        with conf_path.open('w', encoding='utf-8') as conf:
            for line in conf_lines:
                if ('=' in line) and (line.split('=')[0] in overrides):
                    # Comment out lines we'll override.
                    conf.write(f'#{line}')
                conf.write(line)
            conf.write('\n# Dynamic ports configuration\n')
            for key, value in overrides.items():
                conf.write(f'{key}={value}\n')

    def run(self):
        launch_args = [
            self.java,
            '-DQuestDB-Runtime-0',
            '-Xms3g',
            '-Xmx3g',
            '-Dfile.encoding=UTF-8',
            '--add-reads',
            'io.questdb=ALL-UNNAMED',
            '-ea',
            '-Debug',
            '-XX:+UnlockExperimentalVMOptions',
            '-p', str(self.jar_path),
            '-m', 'io.questdb/io.questdb.ServerMain',
            '-d', str(self.data_path)]
        sys.stderr.write(
            f'Starting QuestDB: {launch_args!r}\n')
        self.log_file = open(self.log_path, 'ab')
        self.proc = subprocess.Popen(
            launch_args,
            close_fds=True,
            cwd=self.data_path,
            # env=launch_env,
            stdout=self.log_file,
            stderr=subprocess.STDOUT)

        atexit.register(self.stop)

        print('Waiting until QuestDB HTTP service is up.')
        ping_retry(
            self.check_http_up,
            timeout_sec=60,
            msg='Timed out waiting for HTTP service to come up.')
        print('QuestDB is up.')

    def check_http_up(self):
        if self.proc.poll() is not None:
            log = tail_log(self.log_path)
            raise RuntimeError(f'QuestDB died during startup. {log}')
        req = urllib.request.Request(
            f'http://localhost:{self.http_port}/',
            method='HEAD')
        try:
            resp = urllib.request.urlopen(req, timeout=1)
            if resp.status == 200:
                return True
        except socket.timeout:
            pass
        except urllib.error.URLError:
            pass
        return False

    def stop(self):
        # Idempotent.
        if self.proc is None:
            return
        self.proc.terminate()
        self.proc.wait()
        self.log_file.close()
        self.proc = None
        self.log_file = None


class JupyterLab:
    def __init__(self, tmpdir, script_dir=None):
        self.tmpdir = tmpdir
        if script_dir is None:
            self.script = self.tmpdir / 'venv' / 'Scripts' / 'jupyter-lab' \
                if sys.platform == 'win32' else self.tmpdir / 'venv' / 'bin' / 'jupyter-lab'
        else:
            self.script = script_dir
        self.log_path = self.tmpdir / 'jupyterlab.log'
        self.notebook_dir = self.tmpdir / 'notebooks'
        self.play_notebook_path = self.notebook_dir / 'play.ipynb'
        self.log_file = None
        self.proc = None
        self.port = None
        self.url = None

    def install(self):
        # TODO: Wire-up dynamic ports from QuestDB into `play.ipynb`.
        if os.environ.get('LOCAL_RUN') == '1':
            self.notebook_dir = pathlib.Path(__file__).parent / 'notebooks'
        else:
<<<<<<< HEAD
            if not self.notebook_dir.is_dir():
                self.notebook_dir.mkdir()
            download('https://dl.questdb.io/play/notebooks/play.ipynb', self.play_notebook_path)
=======
            self.notebook_dir = self.tmpdir / 'notebooks'
            self.notebook_dir.mkdir()
            self.play_notebook_path = self.notebook_dir / 'play.ipynb'
            download(
                'https://dl.questdb.io/play/notebooks/play.ipynb',
                self.play_notebook_path)
            download(
                'https://dl.questdb.io/play/notebooks/energy.parquet.gzip',
                self.notebook_dir / 'energy.parquet.gzip')
>>>>>>> 3471b6b0

    def configure(self, questdb):
        with self.play_notebook_path.open('r') as play_file:
            play = json.load(play_file)
            # Patch up the contents of the second cell.
            play['cells'][2]['source'] = [
                '# This demo relies on dynamic network ports for the core endpoints.\n',
                f'http_port = {questdb.http_port}  # Web Console and REST API\n',
                f'ilp_port = {questdb.ilp_port}  # Fast data ingestion port \n',
                f'pg_port = {questdb.pg_port}  # PostgreSQL-compatible endpoint']
        with self.play_notebook_path.open('w') as play_file:
            json.dump(play, play_file, indent=1, sort_keys=True)

    def run(self):
        self.port = avail_port()
        self.log_file = open(self.log_path, 'ab')
        command = [str(self.script)]
        command.append('--port')
        command.append(str(self.port))
        command.append('--no-browser')
        command.append('--notebook-dir')
        command.append(str(self.notebook_dir))
        command.append(str(self.play_notebook_path))
        print(f'jupyter-lab command: {" ".join(command)}')
        self.proc = subprocess.Popen(
            command,
            close_fds=True,
            cwd=self.notebook_dir,
            stdout=self.log_file,
            stderr=subprocess.STDOUT)
        atexit.register(self.stop)
        self.discover_url()

    def scan_log_for_url(self):
        if self.proc.poll() is not None:
            log = tail_log(self.log_path)
            raise RuntimeError(f'JupyterLab died during startup. {log}')
        target_log = f'http://localhost:{self.port}/lab?token='
        with open(self.log_path, 'r') as log_file:
            for line in log_file:
                if target_log in line:
                    self.url = line.strip()
                    print(f'JupyterLab URL: {self.url}')
                    return True
        return False

    def discover_url(self):
        print('Waiting until JupyterLab URL is available.')
        ping_retry(
            self.scan_log_for_url,
            timeout_sec=30,
            msg='Timed out waiting for JupyterLab URL to become available.')
        print('JupyterLab URL is available.')

    def stop(self):
        # Idempotent.
        if self.proc is None:
            return
        self.proc.terminate()
        self.proc.wait()
        self.log_file.close()
        self.proc = None
        self.log_file = None


def with_tmpdir(fn):
    def wrapper(*args, **kwargs):
        tmpdir = tempfile.mkdtemp(prefix='questdb_play_')
        tmpdir = pathlib.Path(tmpdir)
        print(f'Created temporary directory: {tmpdir}')
        try:
            return fn(tmpdir, *args, **kwargs)
        finally:
            shutil.rmtree(str(tmpdir))
            print(f'Deleted temporary directory: {tmpdir}')

    return wrapper


def write_readme():
    with open('PLAY_QUESTDB_README.txt', 'w') as readme:
        readme.write(
            '''Directory and contents created by https://play.questdb.io/
            If you don't recognize this directory, you can safely delete it.''')


def setup_venv(tmpdir):
    venv_dir = tmpdir / 'venv'
    subprocess.run([sys.executable, '-m', 'venv', str(venv_dir)], check=True)
    python3_path = str(next(venv_dir.glob("**/python3")))
    subprocess.run([python3_path, '-m', 'pip', 'install', '--upgrade', 'pip'], check=True)
    subprocess.run(
        [
            str(next(venv_dir.glob("**/pip3"))),
            'install',
            '--no-warn-script-location',
            '--no-input',
            '--no-compile',
            '--only-binary',
            ':all:'
        ] + _PIP_DEPS,
        cwd=str(venv_dir),
        check=True)


def check_python_version():
    if sys.version_info < (3, 8):
        print('Python 3.8 or later is required.')
        sys.exit(1)


_ASK_PROMPT = f'''
In a temporary directory, this script will:
    * Download and run QuestDB {_QUESTDB_VERSION}.
    * Create a Python virtual environment in the same directory.
        * `pip install`: {_PIP_DEPS}.
    * Launch a Jupyter notebook in a new browser window.

The directory will be automatically deleted when you exit this script.

Continue? [Y/n] '''


def try_open_browser(url):
    try:
        webbrowser.open(url)
    except webbrowser.Error:
        pass


@with_tmpdir
def main(tmpdir):
<<<<<<< HEAD
    write_readme()
=======
    if os.environ.get('LOCAL_RUN') != '1':
        write_readme(tmpdir)
>>>>>>> 3471b6b0
    download_dir = tmpdir / 'download'
    download_dir.mkdir()
    tpe = ThreadPoolExecutor()
    questdb = QuestDB(tmpdir)
    install_java_fut = tpe.submit(install_java, tmpdir)
    install_questdb_fut = tpe.submit(questdb.install)
    setup_venv(tmpdir)
    install_java_fut.result()
    install_questdb_fut.result()
    lab = JupyterLab(tmpdir)
    lab.install()
    lab.configure(questdb)
    lab.run()
    questdb.run()
    print('\n\nQuestDB and JupyterLab are now running...')
    print(f' * Temporary directory: {tmpdir}')
    print(f' * JupyterLab: {lab.url}')
    print(f' * QuestDB:')
    print(f'    * Web Console / REST API: http://localhost:{questdb.http_port}/')
    print(f'    * PSQL: psql -h localhost -p {questdb.pg_port} -U admin -d qdb')
    print(f'    * ILP Protocol, port: {questdb.ilp_port}')
    print('\n')
    try_open_browser(lab.url)
    wait_prompt()
    lab.stop()
    questdb.stop()


if __name__ == '__main__':
    if input(_ASK_PROMPT).lower().strip() not in ('y', ''):
        print('Aborted')
        sys.exit(1)

    check_python_version()
    main()
    print('\nThanks for trying QuestDB!\n')
    print('Learn more:')
    print(' * https://questdb.io/docs/')
    print(' * https://questdb.io/cloud/')
    print(' * https://slack.questdb.io/')
    print('')<|MERGE_RESOLUTION|>--- conflicted
+++ resolved
@@ -22,7 +22,6 @@
 from concurrent.futures import ThreadPoolExecutor
 
 _PIP_DEPS = [
-    'certifi',
     'pillow',
     'pyarrow',
     'numpy',
@@ -47,6 +46,16 @@
     except KeyboardInterrupt:
         pass
     print('\nStopping services, deleting temporary files and exiting.')
+
+
+def running_in_docker():
+    return pathlib.Path('/.dockerenv').exists()
+
+
+IN_DOCKER = running_in_docker()
+
+
+IS_WINDOWS = sys.platform == 'win32'
 
 
 def avail_port():
@@ -96,15 +105,14 @@
 def install_java(tmpdir):
     print('Downloading and installing Java 11.')
     platform_id = f'{sys.platform}-{platform.machine()}'
-    is_windows = sys.platform == 'win32'
-    fname = f'{platform_id}.zip' if is_windows else f'{platform_id}.tar.gz'
+    fname = f'{platform_id}.zip' if IS_WINDOWS else f'{platform_id}.tar.gz'
     url = f'https://dl.questdb.io/play/jre/{fname}'
     download_dir = tmpdir / 'download'
     extraction_dir = tmpdir / 'download' / 'jre'
     extraction_dir.mkdir()
     archive_path = download_dir / fname
     download(url, archive_path)
-    if is_windows:
+    if IS_WINDOWS:
         with zipfile.ZipFile(archive_path) as zip:
             zip.extractall(extraction_dir)
     else:
@@ -132,15 +140,14 @@
 class QuestDB:
     def __init__(self, tmpdir, java_path=None, jar_path=None):
         self.tmpdir = tmpdir
-        if sys.platform == 'win32':
-            self.java = tmpdir / 'jre' / 'bin' / 'java.exe'
-        else:
-            if java_path is None:
-                self.java = tmpdir / 'jre' / 'bin' / 'java'
+        if not java_path:
+            if IS_WINDOWS:
+                java_path = tmpdir / 'jre' / 'bin' / 'java.exe'
             else:
-                self.java = java_path
+                java_path = tmpdir / 'jre' / 'bin' / 'java'
+        self.java = java_path
         self.questdb_path = tmpdir / 'questdb'
-        self.jar_path = self.questdb_path / 'bin' / 'questdb.jar' if jar_path is None else jar_path
+        self.jar_path = jar_path or self.questdb_path / 'bin' / 'questdb.jar'
         self.data_path = self.questdb_path / 'data'
         self.log_path = self.data_path / 'log' / 'questdb.log'
         self.proc = None
@@ -149,8 +156,6 @@
     def install(self):
         print(f'Downloading QuestDB v.{_QUESTDB_VERSION} from {_QUESTDB_URL!r}.')
         download_dir = self.tmpdir / 'download'
-        if not download_dir.is_dir():
-            download_dir.mkdir()
         archive_path = download_dir / 'questdb.tar.gz'
         download(_QUESTDB_URL, archive_path)
         print(f'Extracting QuestDB v.{_QUESTDB_VERSION} to {download_dir!r}.')
@@ -163,18 +168,24 @@
 
     def configure(self):
         (self.questdb_path / 'data' / 'log').mkdir(parents=True)
-        self.ilp_port = avail_port()
-        self.pg_port = avail_port()
-        self.http_port = avail_port()
-        self.http_min_port = avail_port()
-        overrides = {
-            'http.bind.to': f'127.0.0.1:{self.http_port}',
-            'pg.net.bind.to': f'127.0.0.1:{self.pg_port}',
-            'line.tcp.net.bind.to': f'127.0.0.1:{self.ilp_port}',
-            'line.udp.bind.to': f'127.0.0.1:{self.ilp_port}',
-            'http.min.net.bind.to': f'127.0.0.1:{self.http_min_port}',
-        }
-        self.override_conf(overrides)
+        if IN_DOCKER:
+            self.ilp_port = 9009
+            self.pg_port = 8812
+            self.http_port = 9000
+            self.http_min_port = 9003
+        else:
+            self.ilp_port = avail_port()
+            self.pg_port = avail_port()
+            self.http_port = avail_port()
+            self.http_min_port = avail_port()
+            overrides = {
+                'http.bind.to': f'{self.host}:{self.http_port}',
+                'pg.net.bind.to': f'{self.host}:{self.pg_port}',
+                'line.tcp.net.bind.to': f'{self.host}:{self.ilp_port}',
+                'http.min.net.bind.to': f'{self.host}:{self.http_min_port}',
+                'line.udp.enabled': 'false',
+            }
+            self.override_conf(overrides)
 
     def override_conf(self, overrides):
         # No conf file extracted from the tarball, so we'll create one.
@@ -278,13 +289,9 @@
         if os.environ.get('LOCAL_RUN') == '1':
             self.notebook_dir = pathlib.Path(__file__).parent / 'notebooks'
         else:
-<<<<<<< HEAD
-            if not self.notebook_dir.is_dir():
+            self.notebook_dir = self.tmpdir / 'notebooks'
+            if not self.notebook_dir.exists():
                 self.notebook_dir.mkdir()
-            download('https://dl.questdb.io/play/notebooks/play.ipynb', self.play_notebook_path)
-=======
-            self.notebook_dir = self.tmpdir / 'notebooks'
-            self.notebook_dir.mkdir()
             self.play_notebook_path = self.notebook_dir / 'play.ipynb'
             download(
                 'https://dl.questdb.io/play/notebooks/play.ipynb',
@@ -292,7 +299,6 @@
             download(
                 'https://dl.questdb.io/play/notebooks/energy.parquet.gzip',
                 self.notebook_dir / 'energy.parquet.gzip')
->>>>>>> 3471b6b0
 
     def configure(self, questdb):
         with self.play_notebook_path.open('r') as play_file:
@@ -425,12 +431,8 @@
 
 @with_tmpdir
 def main(tmpdir):
-<<<<<<< HEAD
-    write_readme()
-=======
     if os.environ.get('LOCAL_RUN') != '1':
         write_readme(tmpdir)
->>>>>>> 3471b6b0
     download_dir = tmpdir / 'download'
     download_dir.mkdir()
     tpe = ThreadPoolExecutor()
